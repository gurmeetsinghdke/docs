--- conflicted
+++ resolved
@@ -1,11 +1,7 @@
 ---
 title: Deploy a model to Azure Functions
 description: Serve ML.NET sentiment analysis machine learning model for prediction over the internet using Azure Functions
-<<<<<<< HEAD
 ms.date: 05/03/2019
-=======
-ms.date: 05/01/2019
->>>>>>> a0c73cb3
 author: luisquintanilla
 ms.author: luquinta
 ms.custom: mvc, how-to
@@ -38,15 +34,11 @@
 
     In Solution Explorer, right-click on your project and select **Manage NuGet Packages**. Choose "nuget.org" as the Package source, select the Browse tab, search for **Microsoft.ML**, select that package in the list, and select the **Install** button. Select the **OK** button on the **Preview Changes** dialog and then select the **I Accept** button on the **License Acceptance** dialog if you agree with the license terms for the packages listed.
 
-<<<<<<< HEAD
-## Add Pre-trained Model To project
-=======
 1. Install the **Microsoft.Extensions.ML NuGet Package**:
 
     In Solution Explorer, right-click on your project and select **Manage NuGet Packages**. Choose "nuget.org" as the Package source, select the Browse tab, search for **Microsoft.Extensions.ML**, select that package in the list, and select the **Install** button. Select the **OK** button on the **Preview Changes** dialog and then select the **I Accept** button on the **License Acceptance** dialog if you agree with the license terms for the packages listed.
 
 ## Add pre-trained model to project
->>>>>>> a0c73cb3
 
 1. Copy your pre-built model to the *MLModels* folder.
 1. In Solution Explorer, right-click your pre-built model file and select **Properties**. Under **Advanced**, change the value of **Copy to Output Directory** to **Copy if newer**.
@@ -77,8 +69,6 @@
     using SentimentAnalysisFunctionsApp.DataModels;
     ```
 
-<<<<<<< HEAD
-=======
     By default, the `AnalyzeSentiment` class is `static`. Make sure to remove the `static` keyword from the class definition.
 
     ```csharp
@@ -88,7 +78,6 @@
     }
     ```
 
->>>>>>> a0c73cb3
 ## Create data models
 
 You need to create some classes for your input data and predictions. Add a new class to your project:
