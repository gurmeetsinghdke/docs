--- conflicted
+++ resolved
@@ -14,11 +14,7 @@
 
 - [Visual Studio 2019 version 16.4 or a later version](https://visualstudio.microsoft.com/downloads/?utm_medium=microsoft&utm_source=docs.microsoft.com&utm_campaign=inline+link&utm_content=download+vs2019) with the **.NET Core cross-platform development** workload installed. .NET Core 3.1 SDK is automatically installed when you select this workload.
 
-<<<<<<< HEAD
-For more information, see the [Install with Visual Studio](../install/sdk.md?pivots=os-windows#install-with-visual-studio) section on the [Install the .NET Core SDK](../install/sdk.md) article.
-=======
-For more information, see the [.NET Core dependencies and requirements](../install/sdk.md?tabs=netcore30&pivots=os-windows#install-with-visual-studio) article.
->>>>>>> 4f183d1c
+For more information, see the [Install with Visual Studio](../install/sdk.md?pivots=os-windows#install-with-visual-studio) section on the [Install the .NET Core SDK](../install/sdk.md?pivots=os-windows) article.
 
 ## Create the app
 
@@ -34,22 +30,22 @@
 
    1. On the start window, choose **Create a new project**.
 
-      ![Create a new project button selected on the Visual Studio start window](media/with-visual-studio/start-window.png)
+      ![Create a new project button selected on the Visual Studio start window](./media/with-visual-studio/start-window.png)
 
    1. On the **Create a new project** page, enter **console** in the search box. Next, choose **C#** from the Language list, and then choose **All platforms** from the Platform list. Choose the **Console App (.NET Core)** template, and then choose **Next**.
 
-      ![Create a new project window with filters selected](media/with-visual-studio/create-new-project.png)
+      ![Create a new project window with filters selected](./media/with-visual-studio/create-new-project.png)
 
       > [!TIP]
       > If you don't see the .NET Core templates, you're probably missing the required workload installed. Under the **Not finding what you're looking for?** message, choose the **Install more tools and features** link. The Visual Studio Installer opens. Make sure you have the **.NET Core cross-platform development** workload installed.
 
    1. On the **Configure your new project** page,  enter **HelloWorld** in the **Project name** box. Then, choose **Create**.
 
-      ![Configure your new project window with Project name, location, and solution name fields](media/with-visual-studio/configure-new-project.png)
+      ![Configure your new project window with Project name, location, and solution name fields](./media/with-visual-studio/configure-new-project.png)
 
    The C# Console Application template for .NET Core automatically defines a class, `Program`, with a single method, `Main`, that takes a <xref:System.String> array as an argument. `Main` is the application entry point, the method that's called automatically by the runtime when it launches the application. Any command-line arguments supplied when the application is launched are available in the *args* array.
 
-   ![Visual Studio and the new HelloWorld project](media/with-visual-studio/visual-studio-main-window.png)
+   ![Visual Studio and the new HelloWorld project](./media/with-visual-studio/visual-studio-main-window.png)
 
 # [Visual Basic](#tab/vb)
 
@@ -59,11 +55,11 @@
 
    1. On the start window, choose **Create a new project**.
 
-      ![Create a new project button selected on the Visual Studio start window](media/with-visual-studio/start-window.png)
+      ![Create a new project button selected on the Visual Studio start window](./media/with-visual-studio/start-window.png)
 
    1. On the **Create a new project** page, enter **console** in the search box. Next, choose **Visual Basic** from the Language list, and then choose **All platforms** from the Platform list. Choose the **Console App (.NET Core)** template, and then choose **Next**.
 
-      ![Choose the Visual Basic template for the Console App (.NET Framework)](media/with-visual-studio/vb/create-new-project.png)
+      ![Choose the Visual Basic template for the Console App (.NET Framework)](./media/with-visual-studio/vb/create-new-project.png)
 
       > [!TIP]
       > If you don't see the .NET Core templates, you're probably missing the required workload installed. Under the **Not finding what you're looking for?** message, choose the **Install more tools and features** link. The Visual Studio Installer opens. Make sure you have the **.NET Core cross-platform development** workload installed.
@@ -72,7 +68,7 @@
 
    The console app template for .NET Core automatically defines a class, `Program`, with a single method, `Main`, that takes a <xref:System.String> array as an argument. `Main` is the application entry point, the method that's called automatically by the runtime when it launches the application. Any command-line arguments supplied when the application is launched are available in the `args` parameter.
 
-   ![Visual Studio and the new HelloWorld project](media/with-visual-studio/vb/visual-studio-main-window.png)
+   ![Visual Studio and the new HelloWorld project](./media/with-visual-studio/vb/visual-studio-main-window.png)
 
 ---
 
